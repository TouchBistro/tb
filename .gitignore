--- conflicted
+++ resolved
@@ -24,11 +24,7 @@
 services.txt
 tb
 
-<<<<<<< HEAD
 dist
-config/config-packr.go
-=======
 # packr generated files
 *-packr.go
->>>>>>> 69cf7dab
 packrd/